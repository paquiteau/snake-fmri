--- conflicted
+++ resolved
@@ -52,13 +52,9 @@
     if engine_klass.__engine_name__ == "NUFFT":
         kwargs["nufft_backend"] = cfg.engine.nufft_backend
     engine = engine_klass(
-<<<<<<< HEAD
-        model=cfg.engine.model, snr=cfg.engine.snr, slice_2d=cfg.engine.slice_2d
-=======
         model=cfg.engine.model,
         snr=cfg.engine.snr,
         slice_2d=cfg.engine.slice_2d,
->>>>>>> 1d93788c
     )  # type: ignore
 
     engine(
